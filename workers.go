/*
Copyright IBM Corp. All Rights Reserved.

SPDX-License-Identifier: Apache-2.0

Refactored: 1
*/

package mirbft

import (
	"fmt"
	"github.com/hyperledger-labs/mirbft/pkg/clients"
	"github.com/hyperledger-labs/mirbft/pkg/events"
	"github.com/hyperledger-labs/mirbft/pkg/modules"
	"github.com/hyperledger-labs/mirbft/pkg/pb/eventpb"
	"github.com/pkg/errors"
)

// Input and output channels for the modules within the Node.
<<<<<<< HEAD
// the Node.process() method reads and writes actions and events
// to and from these channels to rout them between the Node's modules.
// TODO: Get rid of actions and results and only use events as input and output of all modules.
// TODO: Rename these variables to be consistent with the action/event terminology.
type workChans struct {
	walActions chan *statemachine.ActionList
	walResults chan *statemachine.ActionList

	clientActions chan *statemachine.ActionList
	clientEvents  chan *statemachine.EventList

	hashActions chan *statemachine.ActionList
	hashResults chan *statemachine.EventList

	netActions chan *statemachine.ActionList
	netResults chan *statemachine.EventList

	appActions chan *statemachine.ActionList
	appResults chan *statemachine.EventList

	reqStoreEvents  chan *statemachine.EventList
	reqStoreResults chan *statemachine.EventList

	resultEvents  chan *statemachine.EventList
	resultResults chan *statemachine.ActionList

	externalEvents chan *statemachine.EventList
=======
// the Node.process() method reads and writes events
// to and from these channels to rout them between the Node's modules.
type workChans struct {

	// There is one channel per module to feed events into the module.
	clients  chan *events.EventList
	protocol chan *events.EventList
	wal      chan *events.EventList
	hash     chan *events.EventList
	net      chan *events.EventList
	app      chan *events.EventList
	reqStore chan *events.EventList

	// All modules write their output events in a common channel, from where the node processor reads and redistributes
	// the events to their respective workItems buffers.
	// External events are also funneled through this channel towards the workItems buffers.
	workItemInput chan *events.EventList
>>>>>>> 1a70d77d
}

// Allocate and return a new workChans structure.
func newWorkChans() workChans {
	return workChans{
<<<<<<< HEAD
		walActions:      make(chan *statemachine.ActionList),
		walResults:      make(chan *statemachine.ActionList),
		clientActions:   make(chan *statemachine.ActionList),
		clientEvents:    make(chan *statemachine.EventList),
		hashActions:     make(chan *statemachine.ActionList),
		hashResults:     make(chan *statemachine.EventList),
		netActions:      make(chan *statemachine.ActionList),
		netResults:      make(chan *statemachine.EventList),
		appActions:      make(chan *statemachine.ActionList),
		appResults:      make(chan *statemachine.EventList),
		reqStoreEvents:  make(chan *statemachine.EventList),
		reqStoreResults: make(chan *statemachine.EventList),
		resultEvents:    make(chan *statemachine.EventList),
		resultResults:   make(chan *statemachine.ActionList),
		externalEvents:  make(chan *statemachine.EventList),
=======
		clients:  make(chan *events.EventList),
		protocol: make(chan *events.EventList),
		wal:      make(chan *events.EventList),
		hash:     make(chan *events.EventList),
		net:      make(chan *events.EventList),
		app:      make(chan *events.EventList),
		reqStore: make(chan *events.EventList),

		workItemInput: make(chan *events.EventList),
>>>>>>> 1a70d77d
	}
}

// A function type used for performing the work of a module.
<<<<<<< HEAD
// It usually reads events/actions from a work channel and writes the output to another work channel.
=======
// It usually reads events from a work channel and writes the output to another work channel.
>>>>>>> 1a70d77d
// Any error that occurs while performing the work is returned.
// When the exitC channel is closed the function should return ErrStopped
// TODO: Consider unifying the reading from and writing to channels
//       (currently repeated inside each workFunc) outside of the workFunc.
type workFunc func(exitC <-chan struct{}) error

// Calls the passed work function repeatedly in an infinite loop until the work function returns an non-nil error.
// doUntilErr then sets the error in the Node's workErrNotifier and returns.
func (n *Node) doUntilErr(work workFunc) {
	for {
		err := work(n.workErrNotifier.ExitC())
		if err != nil {
			n.workErrNotifier.Fail(err)
			return
		}
	}
}

<<<<<<< HEAD
// Reads a single list of WAL actions from the corresponding work channel and processes its contents.
=======
// Reads a single list of WAL input events from the corresponding work channel and processes its contents.
>>>>>>> 1a70d77d
// If any results are generated for further processing,
// writes a list of those results to the corresponding work channel.
// If exitC is closed, returns ErrStopped.
func (n *Node) doWALWork(exitC <-chan struct{}) error {
<<<<<<< HEAD
	var actions *statemachine.ActionList
=======
	var eventsIn *events.EventList
>>>>>>> 1a70d77d

	// Read input.
	select {
	case eventsIn = <-n.workChans.wal:
	case <-exitC:
		return ErrStopped
	}

<<<<<<< HEAD
	// Process actions.
	walResults, err := processWALActions(n.modules.WAL, actions)
=======
	// Process events.
	eventsOut, err := processWALEvents(n.modules.WAL, eventsIn)
>>>>>>> 1a70d77d
	if err != nil {
		return errors.WithMessage(err, "could not process WAL events")
	}

	// Return if no output was generated.
<<<<<<< HEAD
	if walResults.Len() == 0 {
=======
	if eventsOut.Len() == 0 {
>>>>>>> 1a70d77d
		return nil
	}

	// Write output.
	select {
	case n.workChans.workItemInput <- eventsOut:
	case <-exitC:
		return ErrStopped
	}

	return nil
}

<<<<<<< HEAD
// Reads a single list of Client actions from the corresponding work channel and processes its contents.
=======
// Reads a single list of Client input events from the corresponding work channel and processes its contents.
>>>>>>> 1a70d77d
// If any events are generated for further processing,
// writes a list of those events to the corresponding work channel.
// If exitC is closed, returns ErrStopped.
func (n *Node) doClientWork(exitC <-chan struct{}) error {
<<<<<<< HEAD
	var actions *statemachine.ActionList
=======
	var inputEvents *events.EventList
>>>>>>> 1a70d77d

	// Read input.
	select {
	case inputEvents = <-n.workChans.clients:
	case <-exitC:
		return ErrStopped
	}

<<<<<<< HEAD
	// Process actions.
	clientEvents, err := processClientActions(n.clients, actions)
=======
	// Process events.
	outputEvents, err := processClientEvents(n.clientTracker, inputEvents)
>>>>>>> 1a70d77d
	if err != nil {
		return errors.WithMessage(err, "could not process client events")
	}

	// Return if no output was generated.
<<<<<<< HEAD
	if clientEvents.Len() == 0 {
=======
	if outputEvents.Len() == 0 {
>>>>>>> 1a70d77d
		return nil
	}

	// Write output.
	select {
<<<<<<< HEAD
	case n.workChans.clientEvents <- clientEvents:
=======
	case n.workChans.workItemInput <- outputEvents:
>>>>>>> 1a70d77d
	case <-exitC:
		return ErrStopped
	}
	return nil
}

<<<<<<< HEAD
// Reads a single list of hash actions (hashes to be computed) from the corresponding work channel,
// processes its contents (computes the hashes) and writes a list of hash results to the corresponding work channel.
// If exitC is closed, returns ErrStopped.
func (n *Node) doHashWork(exitC <-chan struct{}) error {
	var actions *statemachine.ActionList
=======
// Reads a single list of hash events (hashes to be computed) from the corresponding work channel,
// processes its contents (computes the hashes) and writes a list of hash results to the corresponding work channel.
// If exitC is closed, returns ErrStopped.
func (n *Node) doHashWork(exitC <-chan struct{}) error {
	var eventsIn *events.EventList
>>>>>>> 1a70d77d

	// Read input.
	select {
	case eventsIn = <-n.workChans.hash:
	case <-exitC:
		return ErrStopped
	}

<<<<<<< HEAD
	// Process actions.
	hashResults, err := processHashActions(n.modules.Hasher, actions)
=======
	// Process events.
	eventsOut, err := processHashEvents(n.modules.Hasher, eventsIn)
>>>>>>> 1a70d77d
	if err != nil {
		return errors.WithMessage(err, "could not process hash events")
	}

	// Write output.
	select {
	case n.workChans.workItemInput <- eventsOut:
	case <-exitC:
		return ErrStopped
	}

	return nil
}

<<<<<<< HEAD
// Reads a single list of send actions from the corresponding work channel and processes its contents.
=======
// Reads a single list of send events from the corresponding work channel and processes its contents.
>>>>>>> 1a70d77d
// If any events are generated for further processing,
// writes a list of those events to the corresponding work channel.
// If exitC is closed, returns ErrStopped.
func (n *Node) doNetWork(exitC <-chan struct{}) error {
<<<<<<< HEAD
	var actions *statemachine.ActionList
=======
	var eventsIn *events.EventList
>>>>>>> 1a70d77d

	// Read input.
	select {
	case eventsIn = <-n.workChans.net:
	case <-exitC:
		return ErrStopped
	}

<<<<<<< HEAD
	// Process actions.
	netResults, err := processNetActions(n.ID, n.modules.Net, actions)
=======
	// Process events.
	eventsOut, err := processNetEvents(n.ID, n.modules.Net, eventsIn)
>>>>>>> 1a70d77d
	if err != nil {
		return errors.WithMessage(err, "could not process net events")
	}

	// Return if no output was generated.
<<<<<<< HEAD
	if netResults.Len() == 0 {
=======
	if eventsOut.Len() == 0 {
>>>>>>> 1a70d77d
		return nil
	}

	// Write output.
	select {
	case n.workChans.workItemInput <- eventsOut:
	case <-exitC:
		return ErrStopped
	}

	return nil
}

<<<<<<< HEAD
// Reads a single list of app actions from the corresponding work channel and processes its contents.
=======
// Reads a single list of app input events from the corresponding work channel and processes its contents.
>>>>>>> 1a70d77d
// If any events are generated for further processing,
// writes a list of those events to the corresponding work channel.
// If exitC is closed, returns ErrStopped.
func (n *Node) doAppWork(exitC <-chan struct{}) error {
<<<<<<< HEAD
	var actions *statemachine.ActionList
=======
	var eventsIn *events.EventList
>>>>>>> 1a70d77d

	// Read input.
	select {
	case eventsIn = <-n.workChans.app:
	case <-exitC:
		return ErrStopped
	}

<<<<<<< HEAD
	// Process actions.
	appResults, err := processAppActions(n.modules.App, actions)
=======
	// Process events.
	eventsOut, err := processAppEvents(n.modules.App, eventsIn)
>>>>>>> 1a70d77d
	if err != nil {
		return errors.WithMessage(err, "could not process app events")
	}

	// Return if no output was generated.
<<<<<<< HEAD
	if appResults.Len() == 0 {
=======
	if eventsOut.Len() == 0 {
>>>>>>> 1a70d77d
		return nil
	}

	// Write output.
	select {
	case n.workChans.workItemInput <- eventsOut:
	case <-exitC:
		return ErrStopped
	}

	return nil
}

// Reads a single list of request store events from the corresponding work channel and processes its contents.
// If any results are generated for further processing,
// writes a list of those results to the corresponding work channel.
// If exitC is closed, returns ErrStopped.
func (n *Node) doReqStoreWork(exitC <-chan struct{}) error {
<<<<<<< HEAD
	var events *statemachine.EventList
=======
	var eventsIn *events.EventList
>>>>>>> 1a70d77d

	// Read input.
	select {
	case eventsIn = <-n.workChans.reqStore:
	case <-exitC:
		return ErrStopped
	}

	// Process events.
<<<<<<< HEAD
	reqStoreResults, err := processReqStoreEvents(n.modules.RequestStore, events)
=======
	eventsOut, err := processReqStoreEvents(n.modules.RequestStore, eventsIn)
>>>>>>> 1a70d77d
	if err != nil {
		return errors.WithMessage(err, "could not process reqstore events")
	}

	// Return if no output was generated.
<<<<<<< HEAD
	if reqStoreResults.Len() == 0 {
=======
	if eventsOut.Len() == 0 {
>>>>>>> 1a70d77d
		return nil
	}

	// Write output.
	select {
	case n.workChans.workItemInput <- eventsOut:
	case <-exitC:
		return ErrStopped
	}

	return nil
}

<<<<<<< HEAD
// Reads a single list of state machine events from the corresponding work channel and processes its contents.
// If any actions are generated by the state machine,
// writes a list of those results to the corresponding work channel.
// If exitC is closed, returns ErrStopped.
// On returning, sets the exit status of the state machine in the work error notifier.
func (n *Node) doStateMachineWork(exitC <-chan struct{}) (err error) {
	defer func() {
		if err != nil {
			s, err := n.modules.StateMachine.Status()
=======
// Reads a single list of protocol events from the corresponding work channel and processes its contents.
// If any new events are generated by the protocol state machine,
// writes a list of those events to the corresponding work channel.
// If exitC is closed, returns ErrStopped.
// On returning, sets the exit status of the protocol state machine in the work error notifier.
func (n *Node) doProtocolWork(exitC <-chan struct{}) (err error) {
	defer func() {
		if err != nil {
			s, err := n.modules.Protocol.Status()
>>>>>>> 1a70d77d
			n.workErrNotifier.SetExitStatus(s, err)
		}
	}()

<<<<<<< HEAD
	var events *statemachine.EventList
=======
	var eventsIn *events.EventList
>>>>>>> 1a70d77d

	// Read input.
	select {
	case eventsIn = <-n.workChans.protocol:
	case <-exitC:
		return ErrStopped
	}

	// Process events.
<<<<<<< HEAD
	actions, err := processStateMachineEvents(n.modules.StateMachine, n.modules.Interceptor, events)
=======
	eventsOut, err := processProtocolEvents(n.modules.Protocol, eventsIn)
>>>>>>> 1a70d77d
	if err != nil {
		return err
	}

	// Return if no output was generated.
<<<<<<< HEAD
	if actions.Len() == 0 {
=======
	if eventsOut.Len() == 0 {
>>>>>>> 1a70d77d
		return nil
	}

	// Write output.
	select {
<<<<<<< HEAD
	case n.workChans.resultResults <- actions:
		// Log a special event marking the reception of the actions from the state machine by the Node.
		if err := n.modules.Interceptor.Intercept(statemachine.EventActionsReceived()); err != nil {
			return err
		}
=======
	case n.workChans.workItemInput <- eventsOut:
>>>>>>> 1a70d77d
	case <-exitC:
		return ErrStopped
	}

	return nil
}

// TODO: Document the functions below.

<<<<<<< HEAD
func processWALActions(wal modules.WAL, actions *statemachine.ActionList) (*statemachine.ActionList, error) {
	netActions := &statemachine.ActionList{}
	iter := actions.Iterator()
	for action := iter.Next(); action != nil; action = iter.Next() {
		switch t := action.Type.(type) {
		case *state.Action_Send:
			netActions.PushBack(action)
		case *state.Action_AppendWriteAhead:
			write := t.AppendWriteAhead
			if err := wal.Write(write.Index, write.Data); err != nil {
				return nil, errors.WithMessagef(err, "failed to write entry to WAL at index %d", write.Index)
			}
		case *state.Action_TruncateWriteAhead:
			truncate := t.TruncateWriteAhead
			if err := wal.Truncate(truncate.Index); err != nil {
				return nil, errors.WithMessagef(err, "failed to truncate WAL to index %d", truncate.Index)
=======
func processWALEvents(wal modules.WAL, eventsIn *events.EventList) (*events.EventList, error) {
	eventsOut := &events.EventList{}
	iter := eventsIn.Iterator()

	for event := iter.Next(); event != nil; event = iter.Next() {

		// Remove the follow-up events from event and add them directly to the output.
		eventsOut.PushBackList(events.Strip(event))

		// Perform the necessary action based on event type.
		switch event.Type.(type) {
		case *eventpb.Event_PersistDummyBatch:
			if err := wal.Append(event); err != nil {
				return nil, fmt.Errorf("could not persist dummy batch: %w", err)
>>>>>>> 1a70d77d
			}

		//case *state.Action_Send:
		//	netActions.PushBack(action)
		//case *state.Action_AppendWriteAhead:
		//	write := t.AppendWriteAhead
		//	if err := wal.Write(write.Index, write.Data); err != nil {
		//		return nil, errors.WithMessagef(err, "failed to write entry to WAL at index %d", write.Index)
		//	}
		//case *state.Action_TruncateWriteAhead:
		//	truncate := t.TruncateWriteAhead
		//	if err := wal.Truncate(truncate.Index); err != nil {
		//		return nil, errors.WithMessagef(err, "failed to truncate WAL to index %d", truncate.Index)
		//	}
		default:
			return nil, errors.Errorf("unexpected type for WAL event: %T", event.Type)
		}
	}

	// Then we sync the WAL
	if err := wal.Sync(); err != nil {
		return nil, errors.WithMessage(err, "failed to sync WAL")
	}

	return eventsOut, nil
}

<<<<<<< HEAD
func processClientActions(c modules.Clients, actions *statemachine.ActionList) (*statemachine.EventList, error) {
	events := &statemachine.EventList{}
	iter := actions.Iterator()
	for action := iter.Next(); action != nil; action = iter.Next() {
		switch t := action.Type.(type) {
		case *state.Action_AllocatedRequest:
			r := t.AllocatedRequest
			client := c.Client(r.ClientId)
			digest, err := client.Allocate(r.ReqNo)
			if err != nil {
				return nil, err
			}
=======
func processClientEvents(c *clients.ClientTracker, eventsIn *events.EventList) (*events.EventList, error) {
>>>>>>> 1a70d77d

	eventsOut := &events.EventList{}
	iter := eventsIn.Iterator()
	for event := iter.Next(); event != nil; event = iter.Next() {

		// Remove the follow-up events from event and add them directly to the output.
		eventsOut.PushBackList(events.Strip(event))

		newEvents, err := safeApplyClientEvent(c, event)
		if err != nil {
			return nil, errors.WithMessage(err, "err applying client event")
		}
		eventsOut.PushBackList(newEvents)
	}

	return eventsOut, nil
}

<<<<<<< HEAD
func processHashActions(hasher modules.Hasher, actions *statemachine.ActionList) (*statemachine.EventList, error) {
	events := &statemachine.EventList{}
	iter := actions.Iterator()
	for action := iter.Next(); action != nil; action = iter.Next() {
		switch t := action.Type.(type) {
		case *state.Action_Hash:
=======
func processHashEvents(hasher modules.Hasher, eventsIn *events.EventList) (*events.EventList, error) {
	eventsOut := &events.EventList{}
	iter := eventsIn.Iterator()
	for event := iter.Next(); event != nil; event = iter.Next() {

		// Remove the follow-up events from event and add them directly to the output.
		eventsOut.PushBackList(events.Strip(event))

		switch e := event.Type.(type) {
		case *eventpb.Event_HashRequest:
			// HashRequest is the only event understood by the hasher module.
			// Hash all the data and create a hashResult event.
>>>>>>> 1a70d77d
			h := hasher.New()
			for _, data := range e.HashRequest.Data {
				h.Write(data)
			}
			eventsOut.PushBack(events.HashResult(h.Sum(nil), e.HashRequest.Origin))
		default:
			// Complain about all other incoming event types.
			return nil, errors.Errorf("unexpected type for Hash event: %T", event.Type)
		}
	}

	return eventsOut, nil
}

<<<<<<< HEAD
func processNetActions(selfID uint64, net modules.Net, actions *statemachine.ActionList) (*statemachine.EventList, error) {
	events := &statemachine.EventList{}
=======
func processNetEvents(selfID uint64, net modules.Net, eventsIn *events.EventList) (*events.EventList, error) {
	eventsOut := &events.EventList{}

	iter := eventsIn.Iterator()
	for event := iter.Next(); event != nil; event = iter.Next() {
>>>>>>> 1a70d77d

		// Remove the follow-up events from event and add them directly to the output.
		eventsOut.PushBackList(events.Strip(event))

		switch e := event.Type.(type) {
		case *eventpb.Event_SendMessage:
			for _, destId := range e.SendMessage.Destinations {
				if destId == selfID {
					eventsOut.PushBack(events.MessageReceived(selfID, e.SendMessage.Msg))
				} else {
					net.Send(destId, e.SendMessage.Msg)
				}
			}

		//case *state.Action_Send:
		//	for _, replica := range t.Send.Targets {
		//		if replica == selfID {
		//			events.Step(replica, t.Send.Msg)
		//		} else {
		//			net.Send(replica, t.Send.Msg)
		//		}
		//	}
		default:
			return nil, errors.Errorf("unexpected type for Net event: %T", event.Type)
		}
	}

	return eventsOut, nil
}

<<<<<<< HEAD
func processAppActions(app modules.App, actions *statemachine.ActionList) (*statemachine.EventList, error) {
	events := &statemachine.EventList{}
	iter := actions.Iterator()
	for action := iter.Next(); action != nil; action = iter.Next() {
		switch t := action.Type.(type) {
		case *state.Action_Commit:
			if err := app.Apply(t.Commit.Batch); err != nil {
				return nil, errors.WithMessage(err, "app failed to commit")
			}
		case *state.Action_Checkpoint:
			cp := t.Checkpoint
			value, pendingReconf, err := app.Snapshot(cp.NetworkConfig, cp.ClientStates)
			if err != nil {
				return nil, errors.WithMessage(err, "app failed to generate snapshot")
			}
			events.CheckpointResult(value, pendingReconf, cp)
		case *state.Action_StateTransfer:
			stateTarget := t.StateTransfer
			appState, err := app.TransferTo(stateTarget.SeqNo, stateTarget.Value)
			if err != nil {
				events.StateTransferFailed(stateTarget)
			} else {
				events.StateTransferComplete(appState, stateTarget)
=======
func processAppEvents(app modules.App, eventsIn *events.EventList) (*events.EventList, error) {
	eventsOut := &events.EventList{}
	iter := eventsIn.Iterator()
	for event := iter.Next(); event != nil; event = iter.Next() {

		// Remove the follow-up events from event and add them directly to the output.
		eventsOut.PushBackList(events.Strip(event))

		switch e := event.Type.(type) {
		case *eventpb.Event_AnnounceDummyBatch:
			if err := app.Apply(e.AnnounceDummyBatch.Batch); err != nil {
				return nil, fmt.Errorf("app error: %w", err)
>>>>>>> 1a70d77d
			}
		//case *state.Action_Commit:
		//	if err := app.Apply(t.Commit.Batch); err != nil {
		//		return nil, errors.WithMessage(err, "app failed to commit")
		//	}
		//case *state.Action_Checkpoint:
		//	cp := t.Checkpoint
		//	value, pendingReconf, err := app.Snapshot(cp.NetworkConfig, cp.ClientStates)
		//	if err != nil {
		//		return nil, errors.WithMessage(err, "app failed to generate snapshot")
		//	}
		//	events.CheckpointResult(value, pendingReconf, cp)
		//case *state.Action_StateTransfer:
		//	stateTarget := t.StateTransfer
		//	appState, err := app.TransferTo(stateTarget.SeqNo, stateTarget.Value)
		//	if err != nil {
		//		events.StateTransferFailed(stateTarget)
		//	} else {
		//		events.StateTransferComplete(appState, stateTarget)
		//	}
		default:
			return nil, errors.Errorf("unexpected type for Hash event: %T", event.Type)
		}
	}

	return eventsOut, nil
}

<<<<<<< HEAD
func processReqStoreEvents(reqStore modules.RequestStore, events *statemachine.EventList) (*statemachine.EventList, error) {
=======
func processReqStoreEvents(reqStore modules.RequestStore, events *events.EventList) (*events.EventList, error) {

	// TODO: IMPLEMENT THIS!

>>>>>>> 1a70d77d
	// Then we sync the request store
	if err := reqStore.Sync(); err != nil {
		return nil, errors.WithMessage(err, "could not sync request store, unsafe to continue")
	}

	return events, nil
}

<<<<<<< HEAD
func processStateMachineEvents(sm modules.StateMachine, i modules.EventInterceptor, events *statemachine.EventList) (*statemachine.ActionList, error) {
	actions := &statemachine.ActionList{}
	iter := events.Iterator()
=======
func processProtocolEvents(sm modules.Protocol, eventsIn *events.EventList) (*events.EventList, error) {
	eventsOut := &events.EventList{}
	iter := eventsIn.Iterator()
>>>>>>> 1a70d77d
	for event := iter.Next(); event != nil; event = iter.Next() {

		// Remove the follow-up events from event and add them directly to the output.
		eventsOut.PushBackList(events.Strip(event))

		newEvents, err := safeApplySMEvent(sm, event)
		if err != nil {
			return nil, errors.WithMessage(err, "error applying protocol event")
		}
		eventsOut.PushBackList(newEvents)
	}

	return eventsOut, nil
}

<<<<<<< HEAD
func safeApplyEvent(sm modules.StateMachine, event *state.Event) (result *statemachine.ActionList, err error) {
=======
func safeApplySMEvent(sm modules.Protocol, event *eventpb.Event) (result *events.EventList, err error) {
>>>>>>> 1a70d77d
	defer func() {
		if r := recover(); r != nil {
			if rErr, ok := r.(error); ok {
				err = errors.WithMessage(rErr, "panic in protocol state machine")
			} else {
				err = errors.Errorf("panic in protocol state machine: %v", r)
			}
		}
	}()

	return sm.ApplyEvent(event), nil
}

func safeApplyClientEvent(c *clients.ClientTracker, event *eventpb.Event) (result *events.EventList, err error) {
	defer func() {
		if r := recover(); r != nil {
			if rErr, ok := r.(error); ok {
				err = errors.WithMessage(rErr, "panic in client tracker")
			} else {
				err = errors.Errorf("panic in client tracker: %v", r)
			}
		}
	}()

	return c.ApplyEvent(event), nil
}<|MERGE_RESOLUTION|>--- conflicted
+++ resolved
@@ -18,35 +18,6 @@
 )
 
 // Input and output channels for the modules within the Node.
-<<<<<<< HEAD
-// the Node.process() method reads and writes actions and events
-// to and from these channels to rout them between the Node's modules.
-// TODO: Get rid of actions and results and only use events as input and output of all modules.
-// TODO: Rename these variables to be consistent with the action/event terminology.
-type workChans struct {
-	walActions chan *statemachine.ActionList
-	walResults chan *statemachine.ActionList
-
-	clientActions chan *statemachine.ActionList
-	clientEvents  chan *statemachine.EventList
-
-	hashActions chan *statemachine.ActionList
-	hashResults chan *statemachine.EventList
-
-	netActions chan *statemachine.ActionList
-	netResults chan *statemachine.EventList
-
-	appActions chan *statemachine.ActionList
-	appResults chan *statemachine.EventList
-
-	reqStoreEvents  chan *statemachine.EventList
-	reqStoreResults chan *statemachine.EventList
-
-	resultEvents  chan *statemachine.EventList
-	resultResults chan *statemachine.ActionList
-
-	externalEvents chan *statemachine.EventList
-=======
 // the Node.process() method reads and writes events
 // to and from these channels to rout them between the Node's modules.
 type workChans struct {
@@ -64,29 +35,11 @@
 	// the events to their respective workItems buffers.
 	// External events are also funneled through this channel towards the workItems buffers.
 	workItemInput chan *events.EventList
->>>>>>> 1a70d77d
 }
 
 // Allocate and return a new workChans structure.
 func newWorkChans() workChans {
 	return workChans{
-<<<<<<< HEAD
-		walActions:      make(chan *statemachine.ActionList),
-		walResults:      make(chan *statemachine.ActionList),
-		clientActions:   make(chan *statemachine.ActionList),
-		clientEvents:    make(chan *statemachine.EventList),
-		hashActions:     make(chan *statemachine.ActionList),
-		hashResults:     make(chan *statemachine.EventList),
-		netActions:      make(chan *statemachine.ActionList),
-		netResults:      make(chan *statemachine.EventList),
-		appActions:      make(chan *statemachine.ActionList),
-		appResults:      make(chan *statemachine.EventList),
-		reqStoreEvents:  make(chan *statemachine.EventList),
-		reqStoreResults: make(chan *statemachine.EventList),
-		resultEvents:    make(chan *statemachine.EventList),
-		resultResults:   make(chan *statemachine.ActionList),
-		externalEvents:  make(chan *statemachine.EventList),
-=======
 		clients:  make(chan *events.EventList),
 		protocol: make(chan *events.EventList),
 		wal:      make(chan *events.EventList),
@@ -96,16 +49,11 @@
 		reqStore: make(chan *events.EventList),
 
 		workItemInput: make(chan *events.EventList),
->>>>>>> 1a70d77d
 	}
 }
 
 // A function type used for performing the work of a module.
-<<<<<<< HEAD
-// It usually reads events/actions from a work channel and writes the output to another work channel.
-=======
 // It usually reads events from a work channel and writes the output to another work channel.
->>>>>>> 1a70d77d
 // Any error that occurs while performing the work is returned.
 // When the exitC channel is closed the function should return ErrStopped
 // TODO: Consider unifying the reading from and writing to channels
@@ -124,20 +72,12 @@
 	}
 }
 
-<<<<<<< HEAD
-// Reads a single list of WAL actions from the corresponding work channel and processes its contents.
-=======
 // Reads a single list of WAL input events from the corresponding work channel and processes its contents.
->>>>>>> 1a70d77d
 // If any results are generated for further processing,
 // writes a list of those results to the corresponding work channel.
 // If exitC is closed, returns ErrStopped.
 func (n *Node) doWALWork(exitC <-chan struct{}) error {
-<<<<<<< HEAD
-	var actions *statemachine.ActionList
-=======
 	var eventsIn *events.EventList
->>>>>>> 1a70d77d
 
 	// Read input.
 	select {
@@ -146,23 +86,14 @@
 		return ErrStopped
 	}
 
-<<<<<<< HEAD
-	// Process actions.
-	walResults, err := processWALActions(n.modules.WAL, actions)
-=======
 	// Process events.
 	eventsOut, err := processWALEvents(n.modules.WAL, eventsIn)
->>>>>>> 1a70d77d
 	if err != nil {
 		return errors.WithMessage(err, "could not process WAL events")
 	}
 
 	// Return if no output was generated.
-<<<<<<< HEAD
-	if walResults.Len() == 0 {
-=======
 	if eventsOut.Len() == 0 {
->>>>>>> 1a70d77d
 		return nil
 	}
 
@@ -176,20 +107,12 @@
 	return nil
 }
 
-<<<<<<< HEAD
-// Reads a single list of Client actions from the corresponding work channel and processes its contents.
-=======
 // Reads a single list of Client input events from the corresponding work channel and processes its contents.
->>>>>>> 1a70d77d
 // If any events are generated for further processing,
 // writes a list of those events to the corresponding work channel.
 // If exitC is closed, returns ErrStopped.
 func (n *Node) doClientWork(exitC <-chan struct{}) error {
-<<<<<<< HEAD
-	var actions *statemachine.ActionList
-=======
 	var inputEvents *events.EventList
->>>>>>> 1a70d77d
 
 	// Read input.
 	select {
@@ -198,52 +121,31 @@
 		return ErrStopped
 	}
 
-<<<<<<< HEAD
-	// Process actions.
-	clientEvents, err := processClientActions(n.clients, actions)
-=======
 	// Process events.
 	outputEvents, err := processClientEvents(n.clientTracker, inputEvents)
->>>>>>> 1a70d77d
 	if err != nil {
 		return errors.WithMessage(err, "could not process client events")
 	}
 
 	// Return if no output was generated.
-<<<<<<< HEAD
-	if clientEvents.Len() == 0 {
-=======
 	if outputEvents.Len() == 0 {
->>>>>>> 1a70d77d
 		return nil
 	}
 
 	// Write output.
 	select {
-<<<<<<< HEAD
-	case n.workChans.clientEvents <- clientEvents:
-=======
 	case n.workChans.workItemInput <- outputEvents:
->>>>>>> 1a70d77d
-	case <-exitC:
-		return ErrStopped
-	}
-	return nil
-}
-
-<<<<<<< HEAD
-// Reads a single list of hash actions (hashes to be computed) from the corresponding work channel,
-// processes its contents (computes the hashes) and writes a list of hash results to the corresponding work channel.
-// If exitC is closed, returns ErrStopped.
-func (n *Node) doHashWork(exitC <-chan struct{}) error {
-	var actions *statemachine.ActionList
-=======
+	case <-exitC:
+		return ErrStopped
+	}
+	return nil
+}
+
 // Reads a single list of hash events (hashes to be computed) from the corresponding work channel,
 // processes its contents (computes the hashes) and writes a list of hash results to the corresponding work channel.
 // If exitC is closed, returns ErrStopped.
 func (n *Node) doHashWork(exitC <-chan struct{}) error {
 	var eventsIn *events.EventList
->>>>>>> 1a70d77d
 
 	// Read input.
 	select {
@@ -252,13 +154,8 @@
 		return ErrStopped
 	}
 
-<<<<<<< HEAD
-	// Process actions.
-	hashResults, err := processHashActions(n.modules.Hasher, actions)
-=======
 	// Process events.
 	eventsOut, err := processHashEvents(n.modules.Hasher, eventsIn)
->>>>>>> 1a70d77d
 	if err != nil {
 		return errors.WithMessage(err, "could not process hash events")
 	}
@@ -273,20 +170,12 @@
 	return nil
 }
 
-<<<<<<< HEAD
-// Reads a single list of send actions from the corresponding work channel and processes its contents.
-=======
 // Reads a single list of send events from the corresponding work channel and processes its contents.
->>>>>>> 1a70d77d
 // If any events are generated for further processing,
 // writes a list of those events to the corresponding work channel.
 // If exitC is closed, returns ErrStopped.
 func (n *Node) doNetWork(exitC <-chan struct{}) error {
-<<<<<<< HEAD
-	var actions *statemachine.ActionList
-=======
 	var eventsIn *events.EventList
->>>>>>> 1a70d77d
 
 	// Read input.
 	select {
@@ -295,23 +184,14 @@
 		return ErrStopped
 	}
 
-<<<<<<< HEAD
-	// Process actions.
-	netResults, err := processNetActions(n.ID, n.modules.Net, actions)
-=======
 	// Process events.
 	eventsOut, err := processNetEvents(n.ID, n.modules.Net, eventsIn)
->>>>>>> 1a70d77d
 	if err != nil {
 		return errors.WithMessage(err, "could not process net events")
 	}
 
 	// Return if no output was generated.
-<<<<<<< HEAD
-	if netResults.Len() == 0 {
-=======
 	if eventsOut.Len() == 0 {
->>>>>>> 1a70d77d
 		return nil
 	}
 
@@ -325,20 +205,12 @@
 	return nil
 }
 
-<<<<<<< HEAD
-// Reads a single list of app actions from the corresponding work channel and processes its contents.
-=======
 // Reads a single list of app input events from the corresponding work channel and processes its contents.
->>>>>>> 1a70d77d
 // If any events are generated for further processing,
 // writes a list of those events to the corresponding work channel.
 // If exitC is closed, returns ErrStopped.
 func (n *Node) doAppWork(exitC <-chan struct{}) error {
-<<<<<<< HEAD
-	var actions *statemachine.ActionList
-=======
 	var eventsIn *events.EventList
->>>>>>> 1a70d77d
 
 	// Read input.
 	select {
@@ -347,23 +219,14 @@
 		return ErrStopped
 	}
 
-<<<<<<< HEAD
-	// Process actions.
-	appResults, err := processAppActions(n.modules.App, actions)
-=======
 	// Process events.
 	eventsOut, err := processAppEvents(n.modules.App, eventsIn)
->>>>>>> 1a70d77d
 	if err != nil {
 		return errors.WithMessage(err, "could not process app events")
 	}
 
 	// Return if no output was generated.
-<<<<<<< HEAD
-	if appResults.Len() == 0 {
-=======
 	if eventsOut.Len() == 0 {
->>>>>>> 1a70d77d
 		return nil
 	}
 
@@ -382,11 +245,7 @@
 // writes a list of those results to the corresponding work channel.
 // If exitC is closed, returns ErrStopped.
 func (n *Node) doReqStoreWork(exitC <-chan struct{}) error {
-<<<<<<< HEAD
-	var events *statemachine.EventList
-=======
 	var eventsIn *events.EventList
->>>>>>> 1a70d77d
 
 	// Read input.
 	select {
@@ -396,21 +255,13 @@
 	}
 
 	// Process events.
-<<<<<<< HEAD
-	reqStoreResults, err := processReqStoreEvents(n.modules.RequestStore, events)
-=======
 	eventsOut, err := processReqStoreEvents(n.modules.RequestStore, eventsIn)
->>>>>>> 1a70d77d
 	if err != nil {
 		return errors.WithMessage(err, "could not process reqstore events")
 	}
 
 	// Return if no output was generated.
-<<<<<<< HEAD
-	if reqStoreResults.Len() == 0 {
-=======
 	if eventsOut.Len() == 0 {
->>>>>>> 1a70d77d
 		return nil
 	}
 
@@ -424,17 +275,6 @@
 	return nil
 }
 
-<<<<<<< HEAD
-// Reads a single list of state machine events from the corresponding work channel and processes its contents.
-// If any actions are generated by the state machine,
-// writes a list of those results to the corresponding work channel.
-// If exitC is closed, returns ErrStopped.
-// On returning, sets the exit status of the state machine in the work error notifier.
-func (n *Node) doStateMachineWork(exitC <-chan struct{}) (err error) {
-	defer func() {
-		if err != nil {
-			s, err := n.modules.StateMachine.Status()
-=======
 // Reads a single list of protocol events from the corresponding work channel and processes its contents.
 // If any new events are generated by the protocol state machine,
 // writes a list of those events to the corresponding work channel.
@@ -444,16 +284,11 @@
 	defer func() {
 		if err != nil {
 			s, err := n.modules.Protocol.Status()
->>>>>>> 1a70d77d
 			n.workErrNotifier.SetExitStatus(s, err)
 		}
 	}()
 
-<<<<<<< HEAD
-	var events *statemachine.EventList
-=======
 	var eventsIn *events.EventList
->>>>>>> 1a70d77d
 
 	// Read input.
 	select {
@@ -463,35 +298,19 @@
 	}
 
 	// Process events.
-<<<<<<< HEAD
-	actions, err := processStateMachineEvents(n.modules.StateMachine, n.modules.Interceptor, events)
-=======
 	eventsOut, err := processProtocolEvents(n.modules.Protocol, eventsIn)
->>>>>>> 1a70d77d
 	if err != nil {
 		return err
 	}
 
 	// Return if no output was generated.
-<<<<<<< HEAD
-	if actions.Len() == 0 {
-=======
 	if eventsOut.Len() == 0 {
->>>>>>> 1a70d77d
 		return nil
 	}
 
 	// Write output.
 	select {
-<<<<<<< HEAD
-	case n.workChans.resultResults <- actions:
-		// Log a special event marking the reception of the actions from the state machine by the Node.
-		if err := n.modules.Interceptor.Intercept(statemachine.EventActionsReceived()); err != nil {
-			return err
-		}
-=======
 	case n.workChans.workItemInput <- eventsOut:
->>>>>>> 1a70d77d
 	case <-exitC:
 		return ErrStopped
 	}
@@ -501,24 +320,6 @@
 
 // TODO: Document the functions below.
 
-<<<<<<< HEAD
-func processWALActions(wal modules.WAL, actions *statemachine.ActionList) (*statemachine.ActionList, error) {
-	netActions := &statemachine.ActionList{}
-	iter := actions.Iterator()
-	for action := iter.Next(); action != nil; action = iter.Next() {
-		switch t := action.Type.(type) {
-		case *state.Action_Send:
-			netActions.PushBack(action)
-		case *state.Action_AppendWriteAhead:
-			write := t.AppendWriteAhead
-			if err := wal.Write(write.Index, write.Data); err != nil {
-				return nil, errors.WithMessagef(err, "failed to write entry to WAL at index %d", write.Index)
-			}
-		case *state.Action_TruncateWriteAhead:
-			truncate := t.TruncateWriteAhead
-			if err := wal.Truncate(truncate.Index); err != nil {
-				return nil, errors.WithMessagef(err, "failed to truncate WAL to index %d", truncate.Index)
-=======
 func processWALEvents(wal modules.WAL, eventsIn *events.EventList) (*events.EventList, error) {
 	eventsOut := &events.EventList{}
 	iter := eventsIn.Iterator()
@@ -533,7 +334,6 @@
 		case *eventpb.Event_PersistDummyBatch:
 			if err := wal.Append(event); err != nil {
 				return nil, fmt.Errorf("could not persist dummy batch: %w", err)
->>>>>>> 1a70d77d
 			}
 
 		//case *state.Action_Send:
@@ -561,22 +361,7 @@
 	return eventsOut, nil
 }
 
-<<<<<<< HEAD
-func processClientActions(c modules.Clients, actions *statemachine.ActionList) (*statemachine.EventList, error) {
-	events := &statemachine.EventList{}
-	iter := actions.Iterator()
-	for action := iter.Next(); action != nil; action = iter.Next() {
-		switch t := action.Type.(type) {
-		case *state.Action_AllocatedRequest:
-			r := t.AllocatedRequest
-			client := c.Client(r.ClientId)
-			digest, err := client.Allocate(r.ReqNo)
-			if err != nil {
-				return nil, err
-			}
-=======
 func processClientEvents(c *clients.ClientTracker, eventsIn *events.EventList) (*events.EventList, error) {
->>>>>>> 1a70d77d
 
 	eventsOut := &events.EventList{}
 	iter := eventsIn.Iterator()
@@ -595,14 +380,6 @@
 	return eventsOut, nil
 }
 
-<<<<<<< HEAD
-func processHashActions(hasher modules.Hasher, actions *statemachine.ActionList) (*statemachine.EventList, error) {
-	events := &statemachine.EventList{}
-	iter := actions.Iterator()
-	for action := iter.Next(); action != nil; action = iter.Next() {
-		switch t := action.Type.(type) {
-		case *state.Action_Hash:
-=======
 func processHashEvents(hasher modules.Hasher, eventsIn *events.EventList) (*events.EventList, error) {
 	eventsOut := &events.EventList{}
 	iter := eventsIn.Iterator()
@@ -615,7 +392,6 @@
 		case *eventpb.Event_HashRequest:
 			// HashRequest is the only event understood by the hasher module.
 			// Hash all the data and create a hashResult event.
->>>>>>> 1a70d77d
 			h := hasher.New()
 			for _, data := range e.HashRequest.Data {
 				h.Write(data)
@@ -630,16 +406,11 @@
 	return eventsOut, nil
 }
 
-<<<<<<< HEAD
-func processNetActions(selfID uint64, net modules.Net, actions *statemachine.ActionList) (*statemachine.EventList, error) {
-	events := &statemachine.EventList{}
-=======
 func processNetEvents(selfID uint64, net modules.Net, eventsIn *events.EventList) (*events.EventList, error) {
 	eventsOut := &events.EventList{}
 
 	iter := eventsIn.Iterator()
 	for event := iter.Next(); event != nil; event = iter.Next() {
->>>>>>> 1a70d77d
 
 		// Remove the follow-up events from event and add them directly to the output.
 		eventsOut.PushBackList(events.Strip(event))
@@ -670,31 +441,6 @@
 	return eventsOut, nil
 }
 
-<<<<<<< HEAD
-func processAppActions(app modules.App, actions *statemachine.ActionList) (*statemachine.EventList, error) {
-	events := &statemachine.EventList{}
-	iter := actions.Iterator()
-	for action := iter.Next(); action != nil; action = iter.Next() {
-		switch t := action.Type.(type) {
-		case *state.Action_Commit:
-			if err := app.Apply(t.Commit.Batch); err != nil {
-				return nil, errors.WithMessage(err, "app failed to commit")
-			}
-		case *state.Action_Checkpoint:
-			cp := t.Checkpoint
-			value, pendingReconf, err := app.Snapshot(cp.NetworkConfig, cp.ClientStates)
-			if err != nil {
-				return nil, errors.WithMessage(err, "app failed to generate snapshot")
-			}
-			events.CheckpointResult(value, pendingReconf, cp)
-		case *state.Action_StateTransfer:
-			stateTarget := t.StateTransfer
-			appState, err := app.TransferTo(stateTarget.SeqNo, stateTarget.Value)
-			if err != nil {
-				events.StateTransferFailed(stateTarget)
-			} else {
-				events.StateTransferComplete(appState, stateTarget)
-=======
 func processAppEvents(app modules.App, eventsIn *events.EventList) (*events.EventList, error) {
 	eventsOut := &events.EventList{}
 	iter := eventsIn.Iterator()
@@ -707,7 +453,6 @@
 		case *eventpb.Event_AnnounceDummyBatch:
 			if err := app.Apply(e.AnnounceDummyBatch.Batch); err != nil {
 				return nil, fmt.Errorf("app error: %w", err)
->>>>>>> 1a70d77d
 			}
 		//case *state.Action_Commit:
 		//	if err := app.Apply(t.Commit.Batch); err != nil {
@@ -736,14 +481,10 @@
 	return eventsOut, nil
 }
 
-<<<<<<< HEAD
-func processReqStoreEvents(reqStore modules.RequestStore, events *statemachine.EventList) (*statemachine.EventList, error) {
-=======
 func processReqStoreEvents(reqStore modules.RequestStore, events *events.EventList) (*events.EventList, error) {
 
 	// TODO: IMPLEMENT THIS!
 
->>>>>>> 1a70d77d
 	// Then we sync the request store
 	if err := reqStore.Sync(); err != nil {
 		return nil, errors.WithMessage(err, "could not sync request store, unsafe to continue")
@@ -752,15 +493,9 @@
 	return events, nil
 }
 
-<<<<<<< HEAD
-func processStateMachineEvents(sm modules.StateMachine, i modules.EventInterceptor, events *statemachine.EventList) (*statemachine.ActionList, error) {
-	actions := &statemachine.ActionList{}
-	iter := events.Iterator()
-=======
 func processProtocolEvents(sm modules.Protocol, eventsIn *events.EventList) (*events.EventList, error) {
 	eventsOut := &events.EventList{}
 	iter := eventsIn.Iterator()
->>>>>>> 1a70d77d
 	for event := iter.Next(); event != nil; event = iter.Next() {
 
 		// Remove the follow-up events from event and add them directly to the output.
@@ -776,11 +511,7 @@
 	return eventsOut, nil
 }
 
-<<<<<<< HEAD
-func safeApplyEvent(sm modules.StateMachine, event *state.Event) (result *statemachine.ActionList, err error) {
-=======
 func safeApplySMEvent(sm modules.Protocol, event *eventpb.Event) (result *events.EventList, err error) {
->>>>>>> 1a70d77d
 	defer func() {
 		if r := recover(); r != nil {
 			if rErr, ok := r.(error); ok {
