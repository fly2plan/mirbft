--- conflicted
+++ resolved
@@ -3,79 +3,44 @@
 ](https://arxiv.org/abs/1906.05552) paper.
 
 **DISCLAIMER**: The deployment has been tested on machines running Ubuntu 18.04
-<<<<<<< HEAD
-
-## Local Deployment
-Create a GOPATH directory and make sure you are the owner of it:
-
-`sudo mkdir -p /opt/gopath/`
-
-`sudo chown -R $user:$group  /opt/gopath/`
-
-where `$user` and `$group` your user and group respectively.
-
-Create a directory to clone the repository into:
-
-`mkdir -p /opt/gopath/src/github.com/IBM/`
-
-Clone this repository unter the directory you created:
-
-`cd /opt/gopath/src/github.com/IBM/`.
-
-`git clone https://github.com/hyperledger-labs/mirbft.git`
-=======
 
 ## Local Deployment
 ### Dependencies
->>>>>>> 313ae2a0
+
+Go to the deployment directory:
+
+`cd deployment`
+
+Configure the `user` and `group` in `vars.sh`
+
+To install Golang and requirements: 
+
+`./install-local.sh`
+
+**DISCLAIMER**: The `./install-local.sh` script, among other dependencies, installs `Go` in the home directory, sets GOPATH to `/opt/gopath/bin/` and edits `~/.profile`.
+
+The default path to the repository is set to: `/opt/gopath/src/github.com/IBM/mirbft/`.
+
+
+### Installation
+
+Clone this repository under `/opt/gopath/src/github.com/IBM/`.
 
 Checkout the`research` branch.
 
-### Dependencies
-With `/opt/gopath/src/github.com/IBM/mirbft` as working directory, go to the deployment directory:
-
-`cd deployment`
-
-Configure the `user` and `group` in `vars.sh`
-
-To install Golang and requirements: 
-
-`source install-local.sh`
-
-<<<<<<< HEAD
-**DISCLAIMER**: The `./install-local.sh` script, among other dependencies, installs `Go` in the home directory, sets GOPATH to `/opt/gopath/bin/` and edits `~/.bashrc`.
-
-The default path to the repository is set to: `/opt/gopath/src/github.com/IBM/mirbft/`.
-
-
-### Installation
-
-=======
-**DISCLAIMER**: The `./install-local.sh` script, among other dependencies, installs `Go` in the home directory, sets GOPATH to `/opt/gopath/bin/` and edits `~/.profile`.
-
-The default path to the repository is set to: `/opt/gopath/src/github.com/IBM/mirbft/`.
-
-
-### Installation
-
-Clone this repository under `/opt/gopath/src/github.com/IBM/`.
-
-Checkout the`research` branch.
-
->>>>>>> 313ae2a0
 Build the protobufs with `/opt/gopath/src/github.com/IBM/mirbft` as working directory:
 
 `./run-protoc.sh`
 
 To compile the server:
 
-`cd /opt/gopath/src/github.com/IBM/mirbft/server`
+`cd server`
 
 `go build`
 
 To compile the client:
 
-`cd /opt/gopath/src/github.com/IBM/mirbft/client`
+`cd client`
 
 `go build`
 
@@ -89,7 +54,7 @@
 
 On each server:
 
-`cd /opt/gopath/src/github.com/IBM/mirbft/server`
+`cd server`
 
 `./server ../sampleconfig/serverconfig/config$id.yml server$id`
 where `$id` is `1 2 3 4` for each of the 4 server.
@@ -99,7 +64,7 @@
 
 On the client:
 
-`cd /opt/gopath/src/github.com/IBM/mirbft/client`
+`cd client`
 
 `./client ../sampleconfig/clientconfig/4peer-config.yml client`
 
@@ -110,13 +75,13 @@
 
 On the server:
 
-`cd /opt/gopath/src/github.com/IBM/mirbft/server`
+`cd server`
 
 `./server ../sampleconfig/serverconfig/config.yml server`
 
 On the client:
 
-`cd /opt/gopath/src/github.com/IBM/mirbft/client`
+`cd client`
 
 `./client ../sampleconfig/clientconfig/1peer-config.yml client`
 
@@ -139,30 +104,18 @@
 
 On each server:
 
-<<<<<<< HEAD
-`cd /opt/gopath/src/github.com/IBM/mirbft/server`
-=======
-`cd server`
->>>>>>> 313ae2a0
+`cd server`
 
 `./server ../deployment/config/serverconfig/config_server$id.yml server$id` where `$id` is `1..N`.
 
 On each client:
 
-<<<<<<< HEAD
-`cd /opt/gopath/src/github.com/IBM/mirbft/client`
-=======
-`cd client`
->>>>>>> 313ae2a0
+`cd client`
 
 `./client ../deployment/config/clientconfig/config_client1.yml client$id` where `$id` is `1..C`.
 
 
 ## Remote Deployment
-<<<<<<< HEAD
-Change working directory to `/opt/gopath/src/github.com/IBM/mirbft/deployment`
-=======
->>>>>>> 313ae2a0
 
 First, add information for your cloud setup `cloud-instance.info` file.
  
@@ -243,7 +196,6 @@
  Client runtime can be tuned with `clientRunTime` and `requestsPerClient` parameters in client configuration.
  *  `requestsPerClient`: The total number of requests a client process submits.
  *  `clientRunTime`: A client process is killed after `clientRunTime` milliseconds, regardless if `requestsPerClient` requests are submitted. 
-<<<<<<< HEAD
 
 
 ## Performance Evaluation
@@ -255,19 +207,6 @@
 
 Clients and servers are located on different virtual machines. 
 
-=======
-
-
-## Performance Evaluation
-
-### System requirements for reproducing results from [Mir-BFT](https://arxiv.org/abs/1906.05552) paper
-The evaluation was run on dedicated virtual machines:
-* 4-100 servers (Mir-BFT nodes) machines
-* 16 client machines
-
-Clients and servers are located on different virtual machines. 
-
->>>>>>> 313ae2a0
 Each machine (server, client):
 * 32 vCPUs
 * 32 GB memory
